--- conflicted
+++ resolved
@@ -258,12 +258,7 @@
         return Orthogonal(self.N, quad=self.quad, domain=self.domain, coordinates=self.coors.coordinates)
 
 
-<<<<<<< HEAD
-@inheritdocstrings
 class Orthogonal(ChebyshevBase):
-=======
-class Basis(ChebyshevBase):
->>>>>>> b2b28ca4
     """Basis for regular Chebyshev series
 
     Parameters
