"""
Module for defining bases in the Chebyshev family
"""
from __future__ import division
import functools
import numpy as np
import sympy as sp
from numpy.polynomial import chebyshev as n_cheb
from scipy.special import eval_chebyt
from mpi4py_fft import fftw
from shenfun.spectralbase import SpectralBase, work, Transform, FuncWrap, \
    islicedict, slicedict
from shenfun.optimization.cython import Cheb
from shenfun.forms.arguments import Function

__all__ = ['ChebyshevBase', 'Orthogonal', 'ShenDirichletBasis',
           'ShenNeumannBasis', 'ShenBiharmonicBasis',
           'SecondNeumannBasis', 'UpperDirichletBasis',
           'ShenBiPolarBasis', 'BCBasis', 'BCBiharmonicBasis',
           'DirichletNeumannBasis']

#pylint: disable=abstract-method, not-callable, method-hidden, no-self-use, cyclic-import

class DCTWrap(FuncWrap):
    """DCT for complex input"""

    @property
    def dct(self):
        return object.__getattribute__(self, '_func')

    def __call__(self, input_array=None, output_array=None, **kw):
        dct_obj = self.dct

        if input_array is not None:
            self.input_array[...] = input_array

        dct_obj.input_array[...] = self.input_array.real
        dct_obj(None, None, **kw)
        self.output_array.real[...] = dct_obj.output_array
        dct_obj.input_array[...] = self.input_array.imag
        dct_obj(None, None, **kw)
        self.output_array.imag[...] = dct_obj.output_array

        if output_array is not None:
            output_array[...] = self.output_array
            return output_array
        return self.output_array


class ChebyshevBase(SpectralBase):
    """Abstract base class for all Chebyshev bases

    Parameters
    ----------
        N : int, optional
            Number of quadrature points
        quad : str, optional
            Type of quadrature

            - GL - Chebyshev-Gauss-Lobatto
            - GC - Chebyshev-Gauss
        domain : 2-tuple of floats, optional
            The computational domain
        dtype : data-type, optional
            Type of input data in real physical space. Will be overloaded when
            basis is part of a :class:`.TensorProductSpace`.
        padding_factor : float, optional
            Factor for padding backward transforms.
        dealias_direct : bool, optional
            Set upper 1/3 of coefficients to zero before backward transform
        coordinates: 2- or 3-tuple (coordinate, position vector (, sympy assumptions)), optional
            Map for curvilinear coordinatesystem.
            The new coordinate variable in the new coordinate system is the first item.
            Second item is a tuple for the Cartesian position vector as function of the
            new variable in the first tuple. Example::

                theta = sp.Symbols('x', real=True, positive=True)
                rv = (sp.cos(theta), sp.sin(theta))
    """

    def __init__(self, N, quad="GC", domain=(-1., 1.), dtype=np.float,
                 padding_factor=1, dealias_direct=False, coordinates=None):
        assert quad in ('GC', 'GL')
        SpectralBase.__init__(self, N, quad=quad, dtype=dtype, padding_factor=padding_factor,
                              dealias_direct=dealias_direct, domain=domain, coordinates=coordinates)

    @staticmethod
    def family():
        return 'chebyshev'

    def points_and_weights(self, N=None, map_true_domain=False, weighted=True, **kw):
        if N is None:
            N = self.N

        if weighted:
            if self.quad == "GL":
                points = -(n_cheb.chebpts2(N)).astype(float)
                weights = np.full(N, np.pi/(N-1))
                weights[0] /= 2
                weights[-1] /= 2

            elif self.quad == "GC":
                points, weights = n_cheb.chebgauss(N)
                points = points.astype(float)
                weights = weights.astype(float)
        else:
            if self.quad == "GL":
                import quadpy
                p = quadpy.line_segment.clenshaw_curtis(N)
                points = -p.points
                weights = p.weights

            elif self.quad == "GC":
                points = n_cheb.chebgauss(N)[0]
                d = fftw.aligned(N, fill=0)
                k = 2*(1 + np.arange((N-1)//2))
                d[::2] = (2./N)/np.hstack((1., 1.-k*k))
                w = fftw.aligned_like(d)
                dct = fftw.dctn(w, axes=(0,), type=3)
                weights = dct(d, w)

        if map_true_domain is True:
            points = self.map_true_domain(points)

        return points, weights

    def vandermonde(self, x):
        return n_cheb.chebvander(x, int(self.N*self.padding_factor)-1)

    def sympy_basis(self, i=0, x=sp.symbols('x', real=True)):
        return sp.chebyshevt(i, x)

    def sympy_weight(self, x=sp.symbols('x', real=True)):
        return 1/sp.sqrt(1-x**2)

    def evaluate_basis(self, x, i=0, output_array=None):
        x = np.atleast_1d(x)
        if output_array is None:
            output_array = np.zeros(x.shape)
        #output_array[:] = np.cos(i*np.arccos(x))
        output_array[:] = eval_chebyt(i, x)
        return output_array

    def evaluate_basis_derivative_all(self, x=None, k=0, argument=0):
        if x is None:
            x = self.mesh(False, False)
        V = self.vandermonde(x)
        N, M = self.shape(False), self.shape(True)
        if k > 0:
            D = np.zeros((M, N))
            D[:-k] = n_cheb.chebder(np.eye(M, N), k)
            V = np.dot(V, D)
        return self._composite_basis(V, argument=argument)

    def evaluate_basis_all(self, x=None, argument=0):
        if x is None:
            x = self.mesh(False, False)
        V = self.vandermonde(x)
        return self._composite_basis(V, argument=argument)

    def evaluate_basis_derivative(self, x=None, i=0, k=0, output_array=None):
        if x is None:
            x = self.mesh(False, False)
        if output_array is None:
            output_array = np.zeros(x.shape)
        x = np.atleast_1d(x)
        basis = np.zeros(self.shape(True))
        basis[i] = 1
        basis = n_cheb.Chebyshev(basis)
        if k > 0:
            basis = basis.deriv(k)
        output_array[:] = basis(x)
        return output_array

    def _composite_basis(self, V, argument=0):
        """Return composite basis, where ``V`` is primary Vandermonde matrix."""
        return V

    def reference_domain(self):
        return (-1., 1.)

    def plan(self, shape, axis, dtype, options):
        if isinstance(axis, tuple):
            assert len(axis) == 1
            axis = axis[-1]

        if isinstance(self.forward, Transform):
            if self.forward.input_array.shape == shape and self.axis == axis:
                # Already planned
                return

        plan_fwd = self._xfftn_fwd
        plan_bck = self._xfftn_bck

        if 'builders' in self._xfftn_fwd.func.__module__: #pragma: no cover
            opts = dict(
                avoid_copy=True,
                overwrite_input=True,
                auto_align_input=True,
                auto_contiguous=True,
                planner_effort='FFTW_MEASURE',
                threads=1,
            )
            opts.update(options)

            U = fftw.aligned(shape, dtype=np.float)
            xfftn_fwd = plan_fwd(U, axis=axis, **opts)
            V = xfftn_fwd.output_array
            xfftn_bck = plan_bck(V, axis=axis, **opts)
            V.fill(0)
            U.fill(0)

            xfftn_fwd.update_arrays(U, V)
            xfftn_bck.update_arrays(V, U)
        else: # fftw wrapped with mpi4py-fft
            opts = dict(
                overwrite_input='FFTW_DESTROY_INPUT',
                planner_effort='FFTW_MEASURE',
                threads=1,
            )
            opts.update(options)
            flags = (fftw.flag_dict[opts['planner_effort']],
                     fftw.flag_dict[opts['overwrite_input']])
            threads = opts['threads']

            U = fftw.aligned(shape, dtype=np.float)

            xfftn_fwd = plan_fwd(U, axes=(axis,), threads=threads, flags=flags)
            V = xfftn_fwd.output_array
            xfftn_bck = plan_bck(V, axes=(axis,), threads=threads, flags=flags, output_array=U)
            V.fill(0)
            U.fill(0)

        if np.dtype(dtype) is np.dtype('complex'):
            # dct only works on real data, so need to wrap it
            U = fftw.aligned(shape, dtype=np.complex)
            V = fftw.aligned(shape, dtype=np.complex)
            U.fill(0)
            V.fill(0)
            xfftn_fwd = DCTWrap(xfftn_fwd, U, V)
            xfftn_bck = DCTWrap(xfftn_bck, V, U)

        self.axis = axis
        if self.padding_factor > 1.+1e-8:
            trunc_array = self._get_truncarray(shape, V.dtype)
            self.forward = Transform(self.forward, xfftn_fwd, U, V, trunc_array)
            self.backward = Transform(self.backward, xfftn_bck, trunc_array, V, U)
            self.backward_uniform = Transform(self.backward_uniform, xfftn_bck, trunc_array, V, U)
        else:
            self.forward = Transform(self.forward, xfftn_fwd, U, V, V)
            self.backward = Transform(self.backward, xfftn_bck, V, V, U)
            self.backward_uniform = Transform(self.backward_uniform, xfftn_bck, V, V, U)
        self.scalar_product = Transform(self.scalar_product, xfftn_fwd, U, V, V)
        self.si = islicedict(axis=self.axis, dimensions=self.dimensions)
        self.sl = slicedict(axis=self.axis, dimensions=self.dimensions)

    def get_orthogonal(self):
        return Orthogonal(self.N, quad=self.quad, domain=self.domain, coordinates=self.coors.coordinates)


<<<<<<< HEAD
@inheritdocstrings
class Orthogonal(ChebyshevBase):
=======
class Basis(ChebyshevBase):
>>>>>>> 0aec3ea9
    """Basis for regular Chebyshev series

    Parameters
    ----------
        N : int, optional
            Number of quadrature points
        quad : str, optional
            Type of quadrature

            - GL - Chebyshev-Gauss-Lobatto
            - GC - Chebyshev-Gauss
        domain : 2-tuple of floats, optional
            The computational domain
        dtype : data-type, optional
            Type of input data in real physical space. Will be overloaded when
            basis is part of a :class:`.TensorProductSpace`.
        padding_factor : float, optional
            Factor for padding backward transforms.
        dealias_direct : bool, optional
            Set upper 1/3 of coefficients to zero before backward transform
        coordinates: 2- or 3-tuple (coordinate, position vector (, sympy assumptions)), optional
            Map for curvilinear coordinatesystem.
            The new coordinate variable in the new coordinate system is the first item.
            Second item is a tuple for the Cartesian position vector as function of the
            new variable in the first tuple. Example::

                theta = sp.Symbols('x', real=True, positive=True)
                rv = (sp.cos(theta), sp.sin(theta))
    """

    def __init__(self, N, quad='GC', domain=(-1., 1.), dtype=np.float, padding_factor=1,
                 dealias_direct=False, coordinates=None):
        ChebyshevBase.__init__(self, N, quad=quad, domain=domain, dtype=dtype,
                               padding_factor=padding_factor, dealias_direct=dealias_direct,
                               coordinates=coordinates)
        if quad == 'GC':
            self._xfftn_fwd = functools.partial(fftw.dctn, type=2)
            self._xfftn_bck = functools.partial(fftw.dctn, type=3)

        else:
            self._xfftn_fwd = functools.partial(fftw.dctn, type=1)
            self._xfftn_bck = functools.partial(fftw.dctn, type=1)
        self.plan((int(padding_factor*N),), 0, dtype, {})

    @staticmethod
    def derivative_coefficients(fk):
        """Return coefficients of Chebyshev series for c = f'(x)

        Parameters
        ----------
            fk : input array
                 Coefficients of regular Chebyshev series

        Returns
        -------
        array
            Coefficients of derivative of fk-series

        """
        ck = np.zeros_like(fk)
        if len(fk.shape) == 1:
            ck = Cheb.derivative_coefficients(fk, ck)
        elif len(fk.shape) == 3:
            ck = Cheb.derivative_coefficients_3D(fk, ck)
        return ck

    def fast_derivative(self, fj):
        """Return derivative of :math:`f_j = f(x_j)` at quadrature points
        :math:`x_j`

        Parameters
        ----------
            fj : input array
                 Function values on quadrature mesh

        Returns
        -------
        array
             Array with derivatives on quadrature mesh
        """
        fk = self.forward(fj)
        ck = self.derivative_coefficients(fk)
        fd = self.backward(ck)
        return fd.copy()

    # Comment due to curvilinear issues
    #def apply_inverse_mass(self, array):
    #    array *= (2/np.pi)
    #    array[self.si[0]] /= 2
    #    if self.quad == 'GL':
    #        array[self.si[-1]] /= 2
    #    return array

    def evaluate_expansion_all(self, input_array, output_array, fast_transform=True):
        if fast_transform is False:
            SpectralBase.evaluate_expansion_all(self, input_array, output_array, False)
            return

        output_array = self.backward.xfftn()
        if self.quad == "GC":
            s0 = self.sl[slice(0, 1)]
            output_array *= 0.5
            output_array += input_array[s0]/2

        elif self.quad == "GL":
            output_array *= 0.5
            output_array += input_array[self.sl[slice(0, 1)]]/2
            s0 = self.sl[slice(-1, None)]
            s2 = self.sl[slice(0, None, 2)]
            output_array[s2] += input_array[s0]/2
            s2 = self.sl[slice(1, None, 2)]
            output_array[s2] -= input_array[s0]/2

    def evaluate_scalar_product(self, input_array, output_array, fast_transform=True):
        if fast_transform is False:
            self.vandermonde_scalar_product(input_array, output_array)
            return
        #assert self.N == self.scalar_product.input_array.shape[self.axis]
        out = self.scalar_product.xfftn()
        if self.quad == "GC":
            out *= (np.pi/(2*self.N*self.padding_factor))

        elif self.quad == "GL":
            out *= (np.pi/(2*(self.N*self.padding_factor-1)))

    def eval(self, x, u, output_array=None):
        x = np.atleast_1d(x)
        if output_array is None:
            output_array = np.zeros(x.shape, dtype=self.forward.output_array.dtype)
        x = self.map_reference_domain(x)
        output_array[:] = n_cheb.chebval(x, u)
        return output_array

    @property
    def is_orthogonal(self):
        return True

    def get_orthogonal(self):
        return self


class ShenDirichletBasis(ChebyshevBase):
    """Shen basis for Dirichlet boundary conditions

    Parameters
    ----------
        N : int, optional
            Number of quadrature points
        quad : str, optional
            Type of quadrature

            - GL - Chebyshev-Gauss-Lobatto
            - GC - Chebyshev-Gauss

        bc : 2-tuple of floats, optional
            Boundary conditions at, respectively, x=(-1, 1).
        domain : 2-tuple of floats, optional
            The computational domain
        dtype : data-type, optional
            Type of input data in real physical space. Will be overloaded when
            basis is part of a :class:`.TensorProductSpace`.
        scaled : bool, optional
            Whether or not to use scaled basis
        padding_factor : float, optional
            Factor for padding backward transforms.
        dealias_direct : bool, optional
            Set upper 1/3 of coefficients to zero before backward transform
        coordinates: 2- or 3-tuple (coordinate, position vector (, sympy assumptions)), optional
            Map for curvilinear coordinatesystem.
            The new coordinate variable in the new coordinate system is the first item.
            Second item is a tuple for the Cartesian position vector as function of the
            new variable in the first tuple. Example::

                theta = sp.Symbols('x', real=True, positive=True)
                rv = (sp.cos(theta), sp.sin(theta))

    Note
    ----
    A test function is always using homogeneous boundary conditions.

    """

    def __init__(self, N, quad="GC", bc=(0, 0), domain=(-1., 1.), dtype=np.float, scaled=False,
                 padding_factor=1, dealias_direct=False, coordinates=None):
        ChebyshevBase.__init__(self, N, quad=quad, domain=domain, dtype=dtype,
                               padding_factor=padding_factor, dealias_direct=dealias_direct,
                               coordinates=coordinates)
        from shenfun.tensorproductspace import BoundaryValues
        self.CT = Orthogonal(N, quad=quad, dtype=dtype, padding_factor=padding_factor, dealias_direct=dealias_direct)
        self._scaled = scaled
        self._factor = np.ones(1)
        self.bc = BoundaryValues(self, bc=bc)
        self.plan((int(padding_factor*N),), 0, dtype, {})

    @staticmethod
    def boundary_condition():
        return 'Dirichlet'

    @property
    def has_nonhomogeneous_bcs(self):
        return self.bc.has_nonhomogeneous_bcs()

    def _composite_basis(self, V, argument=0):
        P = np.zeros_like(V)
        P[:, :-2] = V[:, :-2] - V[:, 2:]
        if argument == 1: # if trial function
            P[:, -1] = (V[:, 0] + V[:, 1])/2    # x = +1
            P[:, -2] = (V[:, 0] - V[:, 1])/2    # x = -1
        return P

    def sympy_basis(self, i=0, x=sp.symbols('x', real=True)):
        assert i < self.N
        if i < self.N-2:
            return sp.chebyshevt(i, x) - sp.chebyshevt(i+2, x)
        if i == self.N-2:
            return 0.5*(1-x)
        return 0.5*(1+x)

    def evaluate_basis(self, x, i=0, output_array=None):
        x = np.atleast_1d(x)
        if output_array is None:
            output_array = np.zeros(x.shape)
        if i < self.N-2:
            w = np.arccos(x)
            output_array[:] = np.cos(i*w) - np.cos((i+2)*w)
        elif i == self.N-2:
            output_array[:] = 0.5*(1-x)
        elif i == self.N-1:
            output_array[:] = 0.5*(1+x)
        return output_array

    def evaluate_basis_derivative(self, x=None, i=0, k=0, output_array=None):
        if x is None:
            x = self.mesh(False, False)
        if output_array is None:
            output_array = np.zeros(x.shape)
        x = np.atleast_1d(x)
        basis = np.zeros(self.shape(True))
        basis[np.array([i, i+2])] = (1, -1)
        basis = n_cheb.Chebyshev(basis)
        if k > 0:
            basis = basis.deriv(k)
        output_array[:] = basis(x)
        return output_array

    def is_scaled(self):
        """Return True if scaled basis is used, otherwise False"""
        return False

    def vandermonde_scalar_product(self, input_array, output_array):
        SpectralBase.vandermonde_scalar_product(self, input_array, output_array)
        output_array[self.si[-2]] = 0
        output_array[self.si[-1]] = 0

    def evaluate_scalar_product(self, input_array, output_array, fast_transform=True):
        if fast_transform is False:
            self.vandermonde_scalar_product(input_array, output_array)
            return
        output = self.CT.scalar_product(fast_transform=fast_transform)
        s0 = self.sl[slice(0, -2)]
        s1 = self.sl[slice(2, None)]
        output[s0] -= output[s1]
        output[self.si[-2]] = 0
        output[self.si[-1]] = 0

    def evaluate_expansion_all(self, input_array, output_array, fast_transform=True):
        if fast_transform is False:
            self._padding_backward(input_array, self.backward.tmp_array)
            SpectralBase.evaluate_expansion_all(self, self.backward.tmp_array, output_array, False)
            return
        w_hat = work[(input_array, 0, True)]
        s0 = self.sl[slice(0, -2)]
        s1 = self.sl[slice(2, None)]
        w_hat[s0] = input_array[s0]
        w_hat[s1] -= input_array[s0]
        self.bc.add_to_orthogonal(w_hat, input_array) # Correct bc-values must be in input_array (as they should be before a backward transform)
        self.CT.backward(w_hat)
        assert output_array is self.CT.backward.output_array

    def to_ortho(self, input_array, output_array=None):
        if output_array is None:
            output_array = Function(self.get_orthogonal())
        else:
            output_array.fill(0)
        s0 = self.sl[slice(0, -2)]
        s1 = self.sl[slice(2, None)]
        output_array[s0] = input_array[s0]
        output_array[s1] -= input_array[s0]
        self.bc.add_to_orthogonal(output_array, input_array)
        return output_array

    def slice(self):
        return slice(0, self.N-2)

    def eval(self, x, u, output_array=None):
        x = np.atleast_1d(x)
        if output_array is None:
            output_array = np.zeros(x.shape, dtype=self.dtype)
        x = self.map_reference_domain(x)
        w_hat = work[(u, 0, True)]
        output_array[:] = n_cheb.chebval(x, u[:-2])
        w_hat[2:] = u[:-2]
        output_array -= n_cheb.chebval(x, w_hat)
        output_array += 0.5*(u[-1]*(1+x)+u[-2]*(1-x))
        return output_array

    def forward(self, input_array=None, output_array=None, fast_transform=True):
        self.scalar_product(input_array, fast_transform=fast_transform)
        u = self.scalar_product.tmp_array
        self.bc.add_mass_rhs(u)
        self._truncation_forward(u, self.forward.output_array)
        self.apply_inverse_mass(self.forward.output_array)
        self.bc.set_boundary_dofs(self.forward.output_array, False)
        if output_array is not None:
            output_array[...] = self.forward.output_array
            return output_array
        return self.forward.output_array

    def backward(self, input_array=None, output_array=None, fast_transform=True):
        if input_array is not None:
            self.backward.input_array[...] = input_array

        self.evaluate_expansion_all(self.backward.input_array,
                                    self.backward.output_array,
                                    fast_transform=fast_transform)

        if output_array is not None:
            output_array[...] = self.backward.output_array
            return output_array
        return self.backward.output_array

    def plan(self, shape, axis, dtype, options):
        if isinstance(axis, tuple):
            assert len(axis) == 1
            axis = axis[-1]

        if isinstance(self.forward, Transform):
            if self.forward.input_array.shape == shape and self.axis == axis:
                # Already planned
                return

        self.CT.plan(shape, axis, dtype, options)
        self.CT.tensorproductspace = self.tensorproductspace
        xfftn_fwd = self.CT.forward.xfftn
        xfftn_bck = self.CT.backward.xfftn
        U = xfftn_fwd.input_array
        V = xfftn_fwd.output_array
        self.axis = axis
        if self.padding_factor > 1.+1e-8:
            trunc_array = self._get_truncarray(shape, V.dtype)
            self.forward = Transform(self.forward, xfftn_fwd, U, V, trunc_array)
            self.backward = Transform(self.backward, xfftn_bck, trunc_array, V, U)
            self.backward_uniform = Transform(self.backward_uniform, xfftn_bck, trunc_array, V, U)
        else:
            self.forward = Transform(self.forward, xfftn_fwd, U, V, V)
            self.backward = Transform(self.backward, xfftn_bck, V, V, U)
            self.backward_uniform = Transform(self.backward_uniform, xfftn_bck, V, V, U)
        self.scalar_product = Transform(self.scalar_product, xfftn_fwd, U, V, V)
        self.si = islicedict(axis=self.axis, dimensions=self.dimensions)
        self.sl = slicedict(axis=self.axis, dimensions=self.dimensions)

    def get_bc_basis(self):
        return BCBasis(self.N, quad=self.quad, domain=self.domain, coordinates=self.coors.coordinates)

    def get_refined(self, N):
        return ShenDirichletBasis(N,
                                  quad=self.quad,
                                  domain=self.domain,
                                  dtype=self.dtype,
                                  padding_factor=self.padding_factor,
                                  dealias_direct=self.dealias_direct,
                                  coordinates=self.coors.coordinates,
                                  bc=self.bc.bc,
                                  scaled=self._scaled)

    def get_dealiased(self, padding_factor=1.5, dealias_direct=False):
        return ShenDirichletBasis(self.N,
                                  quad=self.quad,
                                  domain=self.domain,
                                  dtype=self.dtype,
                                  padding_factor=padding_factor,
                                  dealias_direct=dealias_direct,
                                  coordinates=self.coors.coordinates,
                                  bc=self.bc.bc,
                                  scaled=self._scaled)

    def _truncation_forward(self, padded_array, trunc_array):
        if not id(trunc_array) == id(padded_array):
            trunc_array.fill(0)
            N = trunc_array.shape[self.axis]
            s = self.sl[slice(0, N-2)]
            trunc_array[s] = padded_array[s]
            s = self.sl[slice(-2, None)]
            trunc_array[s] = padded_array[s]

    def _padding_backward(self, trunc_array, padded_array):
        if not id(trunc_array) == id(padded_array):
            padded_array.fill(0)
            N = trunc_array.shape[self.axis]
            _sn = self.sl[slice(0, N-2)]
            padded_array[_sn] = trunc_array[_sn]
            _sn = self.sl[slice(N-2, N)]
            _sp = self.sl[slice(-2, None)]
            padded_array[_sp] = trunc_array[_sn]

        elif self.dealias_direct:
            su = self.sl[slice(2*self.N//3, self.N-2)]
            padded_array[su] = 0


class ShenNeumannBasis(ChebyshevBase):
    """Shen basis for homogeneous Neumann boundary conditions

    Parameters
    ----------
        N : int, optional
            Number of quadrature points
        quad : str, optional
            Type of quadrature

            - GL - Chebyshev-Gauss-Lobatto
            - GC - Chebyshev-Gauss

        mean : float, optional
            Mean value
        domain : 2-tuple of floats, optional
            The computational domain
        dtype : data-type, optional
            Type of input data in real physical space. Will be overloaded when
            basis is part of a :class:`.TensorProductSpace`.
        padding_factor : float, optional
            Factor for padding backward transforms.
        dealias_direct : bool, optional
            Set upper 1/3 of coefficients to zero before backward transform
        coordinates: 2- or 3-tuple (coordinate, position vector (, sympy assumptions)), optional
            Map for curvilinear coordinatesystem.
            The new coordinate variable in the new coordinate system is the first item.
            Second item is a tuple for the Cartesian position vector as function of the
            new variable in the first tuple. Example::

                theta = sp.Symbols('x', real=True, positive=True)
                rv = (sp.cos(theta), sp.sin(theta))
    """
    def __init__(self, N, quad="GC", mean=0, domain=(-1., 1.), dtype=np.float, padding_factor=1,
                 dealias_direct=False, coordinates=None):
        ChebyshevBase.__init__(self, N, quad=quad, domain=domain, dtype=dtype,
                               padding_factor=padding_factor, dealias_direct=dealias_direct,
                               coordinates=coordinates)
        self.mean = mean
        self.CT = Orthogonal(N, quad=quad, dtype=dtype, padding_factor=padding_factor, dealias_direct=dealias_direct)
        self._factor = np.zeros(0)
        self.plan(int(N*padding_factor), 0, dtype, {})

    @staticmethod
    def boundary_condition():
        return 'Neumann'

    def _composite_basis(self, V, argument=0):
        assert self.N == V.shape[1]
        P = np.zeros_like(V)
        k = np.arange(self.N).astype(np.float)
        P[:, :-2] = V[:, :-2] - (k[:-2]/(k[:-2]+2))**2*V[:, 2:]
        return P

    def sympy_basis(self, i=0, x=sp.symbols('x', real=True)):
        if 0 < i < self.N-2:
            return sp.chebyshevt(i, x) - (i/(i+2))**2*sp.chebyshevt(i+2, x)
        return 0

    def evaluate_basis(self, x, i=0, output_array=None):
        x = np.atleast_1d(x)
        if output_array is None:
            output_array = np.zeros(x.shape)
        w = np.arccos(x)
        output_array[:] = np.cos(i*w) - (i*1./(i+2))**2*np.cos((i+2)*w)
        return output_array

    def evaluate_basis_derivative(self, x=None, i=0, k=0, output_array=None):
        if x is None:
            x = self.mesh(False, False)
        if output_array is None:
            output_array = np.zeros(x.shape)
        x = np.atleast_1d(x)
        basis = np.zeros(self.shape(True))
        basis[np.array([i, i+2])] = (1, -(i*1./(i+2))**2)
        basis = n_cheb.Chebyshev(basis)
        if k > 0:
            basis = basis.deriv(k)
        output_array[:] = basis(x)
        return output_array

    def set_factor_array(self, v):
        """Set intermediate factor arrays"""
        if not self._factor.shape == v.shape:
            k = self.wavenumbers().astype(float)
            self._factor = (k/(k+2))**2

    def evaluate_scalar_product(self, input_array, output_array, fast_transform=True):
        if fast_transform is False:
            self.vandermonde_scalar_product(input_array, output_array)
            return
        output = self.CT.scalar_product(fast_transform=True)
        self.set_factor_array(output)
        sm2 = self.sl[slice(0, -2)]
        s2p = self.sl[slice(2, None)]
        output[sm2] -= self._factor * output[s2p]

    def scalar_product(self, input_array=None, output_array=None, fast_transform=True):
        if input_array is not None:
            self.scalar_product.input_array[...] = input_array

        self.evaluate_scalar_product(self.scalar_product.input_array,
                                     self.scalar_product.output_array,
                                     fast_transform=fast_transform)

        output = self.scalar_product.output_array
        output[self.si[0]] = self.mean*np.pi
        output[self.sl[slice(-2, None)]] = 0

        if output_array is not None:
            output_array[...] = output
            return output_array
        return output

    def evaluate_expansion_all(self, input_array, output_array, fast_transform=True):
        if fast_transform is False:
            self._padding_backward(input_array, self.backward.tmp_array)
            SpectralBase.evaluate_expansion_all(self, self.backward.tmp_array, output_array, False)
            return
        w_hat = work[(input_array, 0, True)]
        self.set_factor_array(input_array)
        s0 = self.sl[slice(0, -2)]
        s1 = self.sl[slice(2, None)]
        w_hat[s0] = input_array[s0]
        w_hat[s1] -= self._factor*input_array[s0]
        self.CT.backward(w_hat)
        assert output_array is self.CT.backward.output_array

    def backward(self, input_array=None, output_array=None, fast_transform=True):
        if input_array is not None:
            self.backward.input_array[...] = input_array

        self.evaluate_expansion_all(self.backward.input_array,
                                    self.backward.output_array,
                                    fast_transform=fast_transform)

        if output_array is not None:
            output_array[...] = self.backward.output_array
            return output_array
        return self.backward.output_array

    def to_ortho(self, input_array, output_array=None):
        if output_array is None:
            output_array = Function(self.get_orthogonal())
        else:
            output_array.fill(0)
        s0 = self.sl[slice(0, -2)]
        s1 = self.sl[slice(2, None)]
        self.set_factor_array(input_array)
        output_array[s0] = input_array[s0]
        output_array[s1] -= self._factor*input_array[s0]
        return output_array

    def slice(self):
        return slice(0, self.N-2)

    def eval(self, x, u, output_array=None):
        x = np.atleast_1d(x)
        if output_array is None:
            output_array = np.zeros(x.shape, dtype=self.dtype)
        x = self.map_reference_domain(x)
        w_hat = work[(u, 0, True)]
        self.set_factor_array(u)
        output_array[:] = n_cheb.chebval(x, u[:-2])
        w_hat[2:] = self._factor*u[:-2]
        output_array -= n_cheb.chebval(x, w_hat)
        return output_array

    def plan(self, shape, axis, dtype, options):
        if isinstance(axis, tuple):
            assert len(axis) == 1
            axis = axis[0]

        if isinstance(self.forward, Transform):
            if self.forward.input_array.shape == shape and self.axis == axis:
                # Already planned
                return

        self.CT.plan(shape, axis, dtype, options)
        self.CT.tensorproductspace = self.tensorproductspace
        xfftn_fwd = self.CT.forward.xfftn
        xfftn_bck = self.CT.backward.xfftn
        U = xfftn_fwd.input_array
        V = xfftn_fwd.output_array
        self.axis = axis
        if self.padding_factor > 1.+1e-8:
            trunc_array = self._get_truncarray(shape, V.dtype)
            self.forward = Transform(self.forward, xfftn_fwd, U, V, trunc_array)
            self.backward = Transform(self.backward, xfftn_bck, trunc_array, V, U)
            self.backward_uniform = Transform(self.backward_uniform, xfftn_bck, trunc_array, V, U)
        else:
            self.forward = Transform(self.forward, xfftn_fwd, U, V, V)
            self.backward = Transform(self.backward, xfftn_bck, V, V, U)
            self.backward_uniform = Transform(self.backward_uniform, xfftn_bck, V, V, U)
        self.scalar_product = Transform(self.scalar_product, xfftn_fwd, U, V, V)
        self.si = islicedict(axis=self.axis, dimensions=self.dimensions)
        self.sl = slicedict(axis=self.axis, dimensions=self.dimensions)

    def get_refined(self, N):
        return ShenNeumannBasis(N,
                                quad=self.quad,
                                domain=self.domain,
                                dtype=self.dtype,
                                padding_factor=self.padding_factor,
                                dealias_direct=self.dealias_direct,
                                coordinates=self.coors.coordinates,
                                mean=self.mean)

    def get_dealiased(self, padding_factor=1.5, dealias_direct=False):
        return ShenNeumannBasis(self.N,
                                quad=self.quad,
                                domain=self.domain,
                                dtype=self.dtype,
                                padding_factor=padding_factor,
                                dealias_direct=dealias_direct,
                                coordinates=self.coors.coordinates,
                                mean=self.mean)


class ShenBiharmonicBasis(ChebyshevBase):
    """Shen biharmonic basis

    Using 2 Dirichlet and 2 Neumann boundary conditions. All possibly
    nonhomogeneous.

    Parameters
    ----------
        N : int, optional
            Number of quadrature points
        quad : str, optional
            Type of quadrature

            - GL - Chebyshev-Gauss-Lobatto
            - GC - Chebyshev-Gauss
        bc : 4-tuple of numbers
            The values of the 4 boundary conditions at x=(-1, 1).
            The two Dirichlet at (-1, 1) first and then the Neumann at (-1, 1).
        domain : 2-tuple of floats, optional
            The computational domain
        dtype : data-type, optional
            Type of input data in real physical space. Will be overloaded when
            basis is part of a :class:`.TensorProductSpace`.
        padding_factor : float, optional
            Factor for padding backward transforms.
        dealias_direct : bool, optional
            Set upper 1/3 of coefficients to zero before backward transform
        coordinates: 2- or 3-tuple (coordinate, position vector (, sympy assumptions)), optional
            Map for curvilinear coordinatesystem.
            The new coordinate variable in the new coordinate system is the first item.
            Second item is a tuple for the Cartesian position vector as function of the
            new variable in the first tuple. Example::

                theta = sp.Symbols('x', real=True, positive=True)
                rv = (sp.cos(theta), sp.sin(theta))

    """
    def __init__(self, N, quad="GC", bc=(0, 0, 0, 0), domain=(-1., 1.), dtype=np.float,
                 padding_factor=1, dealias_direct=False, coordinates=None):
        from shenfun.tensorproductspace import BoundaryValues
        ChebyshevBase.__init__(self, N, quad=quad, domain=domain, dtype=dtype,
                               padding_factor=padding_factor, dealias_direct=dealias_direct,
                               coordinates=coordinates)
        self.CT = Orthogonal(N, quad=quad, dtype=dtype, padding_factor=padding_factor, dealias_direct=dealias_direct)
        self._factor1 = np.zeros(0)
        self._factor2 = np.zeros(0)
        self.bc = BoundaryValues(self, bc=bc)
        self.plan((int(padding_factor*N),), 0, dtype, {})

    @staticmethod
    def boundary_condition():
        return 'Biharmonic'

    @property
    def has_nonhomogeneous_bcs(self):
        return self.bc.has_nonhomogeneous_bcs()

    def _composite_basis(self, V, argument=0):
        P = np.zeros_like(V)
        k = np.arange(V.shape[1]).astype(np.float)[:-4]
        P[:, :-4] = V[:, :-4] - (2*(k+2)/(k+3))*V[:, 2:-2] + ((k+1)/(k+3))*V[:, 4:]
        if argument == 1: # if trial function
            P[:, -4:] = np.tensordot(V[:, :4], BCBiharmonicBasis.coefficient_matrix(), (1, 1))
        return P

    def sympy_basis(self, i=0, x=sp.symbols('x', real=True)):
        if i < self.N-4:
            f = sp.chebyshevt(i, x) - (2*(i+2)/(i+3))*sp.chebyshevt(i+2, x) + (i+1)/(i+3)*sp.chebyshevt(i+4, x)
        else:
            f = BCBiharmonicBasis.coefficient_matrix()[i]*np.array([sp.chebyshevt(j, x) for j in range(4)])
        return f

    def evaluate_basis(self, x, i=0, output_array=None):
        x = np.atleast_1d(x)
        if output_array is None:
            output_array = np.zeros(x.shape)
        w = np.arccos(x)
        output_array[:] = np.cos(i*w) - (2*(i+2.)/(i+3.))*np.cos((i+2)*w) + ((i+1.)/(i+3.))*np.cos((i+4)*w)
        return output_array

    def evaluate_basis_derivative(self, x=None, i=0, k=0, output_array=None):
        if x is None:
            x = self.mesh(False, False)
        if output_array is None:
            output_array = np.zeros(x.shape)
        x = np.atleast_1d(x)
        basis = np.zeros(self.shape(True))
        basis[np.array([i, i+2, i+4])] = (1, -(2*(i+2.)/(i+3.)), ((i+1.)/(i+3.)))
        basis = n_cheb.Chebyshev(basis)
        if k > 0:
            basis = basis.deriv(k)
        output_array[:] = basis(x)
        return output_array

    def set_factor_arrays(self, v):
        """Set intermediate factor arrays"""
        s = self.sl[self.slice()]
        if not self._factor1.shape == v[s].shape:
            k = self.wavenumbers().astype(float)
            self._factor1 = (-2*(k+2)/(k+3)).astype(float)
            self._factor2 = ((k+1)/(k+3)).astype(float)

    def evaluate_scalar_product(self, input_array, output_array, fast_transform=True):
        if fast_transform is False:
            self.vandermonde_scalar_product(input_array, output_array)
            return
        output = self.CT.scalar_product(fast_transform=fast_transform)
        Tk = work[(output, 0, True)]
        Tk[...] = output
        self.set_factor_arrays(Tk)
        s = self.sl[self.slice()]
        s2 = self.sl[slice(2, self.N-2)]
        s4 = self.sl[slice(4, self.N)]
        output[s] += self._factor1*Tk[s2]
        output[s] += self._factor2*Tk[s4]

    def scalar_product(self, input_array=None, output_array=None, fast_transform=True):
        if input_array is not None:
            self.scalar_product.input_array[...] = input_array

        self.evaluate_scalar_product(self.scalar_product.input_array,
                                     self.scalar_product.output_array,
                                     fast_transform=fast_transform)

        self.scalar_product.output_array[self.sl[slice(-4, None)]] = 0

        if output_array is not None:
            output_array[...] = self.scalar_product.output_array
            return output_array
        return self.scalar_product.output_array

    #@optimizer
    def set_w_hat(self, w_hat, fk, f1, f2):
        """Return intermediate w_hat array"""
        s = self.sl[self.slice()]
        s2 = self.sl[slice(2, self.N-2)]
        s4 = self.sl[slice(4, self.N)]
        w_hat[s] = fk[s]
        w_hat[s2] += f1*fk[s]
        w_hat[s4] += f2*fk[s]
        return w_hat

    def evaluate_expansion_all(self, input_array, output_array, fast_transform=True):
        if fast_transform is False:
            self._padding_backward(input_array, self.backward.tmp_array)
            SpectralBase.evaluate_expansion_all(self, self.backward.tmp_array, output_array, False)
            return
        w_hat = work[(input_array, 0, True)]
        self.set_factor_arrays(input_array)
        w_hat = self.set_w_hat(w_hat, input_array, self._factor1, self._factor2)
        self.bc.add_to_orthogonal(w_hat, input_array)
        self.CT.backward(w_hat)
        assert input_array is self.backward.input_array
        assert output_array is self.backward.output_array

    def to_ortho(self, input_array, output_array=None):
        if output_array is None:
            output_array = Function(self.get_orthogonal())
        else:
            output_array.fill(0)
        self.set_factor_arrays(input_array)
        output_array = self.set_w_hat(output_array, input_array, self._factor1, self._factor2)
        self.bc.add_to_orthogonal(output_array, input_array)
        return output_array

    def backward(self, input_array=None, output_array=None, fast_transform=True):
        if input_array is not None:
            self.backward.input_array[...] = input_array

        self.evaluate_expansion_all(self.backward.input_array,
                                    self.backward.output_array,
                                    fast_transform=fast_transform)

        if output_array is not None:
            output_array[...] = self.backward.output_array
            return output_array
        return self.backward.output_array

    def forward(self, input_array=None, output_array=None, fast_transform=True):
        self.scalar_product(input_array, fast_transform=fast_transform)
        u = self.scalar_product.tmp_array
        self.bc.add_mass_rhs(u)
        self._truncation_forward(u, self.forward.output_array)
        self.apply_inverse_mass(self.forward.output_array)
        self.bc.set_boundary_dofs(self.forward.output_array, False)
        if output_array is not None:
            output_array[...] = self.forward.output_array
            return output_array
        return self.forward.output_array

    def slice(self):
        return slice(0, self.N-4)

    def eval(self, x, u, output_array=None):
        x = np.atleast_1d(x)
        if output_array is None:
            output_array = np.zeros(x.shape, dtype=self.dtype)
        x = self.map_reference_domain(x)
        w_hat = work[(u, 0, True)]
        self.set_factor_arrays(w_hat)
        output_array[:] = n_cheb.chebval(x, u[:-4])
        w_hat[2:-2] = self._factor1*u[:-4]
        output_array += n_cheb.chebval(x, w_hat[:-2])
        w_hat[4:] = self._factor2*u[:-4]
        w_hat[:4] = 0
        output_array += n_cheb.chebval(x, w_hat)
        return output_array

    def get_bc_basis(self):
        return BCBiharmonicBasis(self.N, quad=self.quad, domain=self.domain, coordinates=self.coors.coordinates)

    def get_refined(self, N):
        return ShenBiharmonicBasis(N,
                                   quad=self.quad,
                                   domain=self.domain,
                                   dtype=self.dtype,
                                   padding_factor=self.padding_factor,
                                   dealias_direct=self.dealias_direct,
                                   coordinates=self.coors.coordinates,
                                   bc=self.bc.bc)

    def get_dealiased(self, padding_factor=1.5, dealias_direct=False):
        return ShenBiharmonicBasis(self.N,
                                   quad=self.quad,
                                   domain=self.domain,
                                   dtype=self.dtype,
                                   padding_factor=padding_factor,
                                   dealias_direct=dealias_direct,
                                   coordinates=self.coors.coordinates,
                                   bc=self.bc.bc)

    def plan(self, shape, axis, dtype, options):
        if isinstance(axis, tuple):
            assert len(axis) == 1
            axis = axis[-1]

        if isinstance(self.forward, Transform):
            if self.forward.input_array.shape == shape and self.axis == axis:
                # Already planned
                return

        self.CT.plan(shape, axis, dtype, options)
        self.CT.tensorproductspace = self.tensorproductspace
        xfftn_fwd = self.CT.forward.xfftn
        xfftn_bck = self.CT.backward.xfftn
        U = xfftn_fwd.input_array
        V = xfftn_fwd.output_array
        self.axis = axis
        if self.padding_factor > 1.+1e-8:
            trunc_array = self._get_truncarray(shape, V.dtype)
            self.forward = Transform(self.forward, xfftn_fwd, U, V, trunc_array)
            self.backward = Transform(self.backward, xfftn_bck, trunc_array, V, U)
            self.backward_uniform = Transform(self.backward_uniform, xfftn_bck, trunc_array, V, U)
        else:
            self.forward = Transform(self.forward, xfftn_fwd, U, V, V)
            self.backward = Transform(self.backward, xfftn_bck, V, V, U)
            self.backward_uniform = Transform(self.backward_uniform, xfftn_bck, V, V, U)
        self.scalar_product = Transform(self.scalar_product, xfftn_fwd, U, V, V)
        self.si = islicedict(axis=self.axis, dimensions=self.dimensions)
        self.sl = slicedict(axis=self.axis, dimensions=self.dimensions)

    def _truncation_forward(self, padded_array, trunc_array):
        if not id(trunc_array) == id(padded_array):
            trunc_array.fill(0)
            N = trunc_array.shape[self.axis]
            s = self.sl[slice(0, N-4)]
            trunc_array[s] = padded_array[s]
            s = self.sl[slice(-4, None)]
            trunc_array[s] = padded_array[s]

    def _padding_backward(self, trunc_array, padded_array):
        if not id(trunc_array) == id(padded_array):
            padded_array.fill(0)
            N = trunc_array.shape[self.axis]
            _sn = self.sl[slice(0, N-4)]
            padded_array[_sn] = trunc_array[_sn]
            _sn = self.sl[slice(N-4, N)]
            _sp = self.sl[slice(-4, None)]
            padded_array[_sp] = trunc_array[_sn]

        elif self.dealias_direct:
            su = self.sl[slice(2*self.N//3, self.N-4)]
            padded_array[su] = 0


class SecondNeumannBasis(ChebyshevBase): #pragma: no cover
    """Shen basis for homogeneous second order Neumann boundary conditions

    Parameters
    ----------
        N : int, optional
            Number of quadrature points
        quad : str, optional
            Type of quadrature

            - GL - Chebyshev-Gauss-Lobatto
            - GC - Chebyshev-Gauss

        mean : float, optional
            Mean value
        domain : 2-tuple of floats, optional
            The computational domain
        dtype : data-type, optional
            Type of input data in real physical space. Will be overloaded when
            basis is part of a :class:`.TensorProductSpace`.
        padding_factor : float, optional
            Factor for padding backward transforms.
        dealias_direct : bool, optional
            Set upper 1/3 of coefficients to zero before backward transform
        coordinates: 2- or 3-tuple (coordinate, position vector (, sympy assumptions)), optional
            Map for curvilinear coordinatesystem.
            The new coordinate variable in the new coordinate system is the first item.
            Second item is a tuple for the Cartesian position vector as function of the
            new variable in the first tuple. Example::

                theta = sp.Symbols('x', real=True, positive=True)
                rv = (sp.cos(theta), sp.sin(theta))
    """

    def __init__(self, N, quad="GC", mean=0, domain=(-1., 1.), dtype=np.float,
                 padding_factor=1, dealias_direct=False, coordinates=None):
        ChebyshevBase.__init__(self, N, quad=quad, domain=domain, dtype=dtype,
                               padding_factor=padding_factor, dealias_direct=dealias_direct,
                               coordinates=coordinates)
        self.mean = mean
        self.CT = Orthogonal(N, quad=quad, dtype=dtype, padding_factor=padding_factor, dealias_direct=dealias_direct)
        self._factor = np.zeros(0)
        self.plan((int(padding_factor*N),), 0, dtype, {})

    @staticmethod
    def boundary_condition():
        return 'Neumann2'

    def _composite_basis(self, V, argument=0):
        assert self.N == V.shape[1]
        P = np.zeros_like(V)
        k = np.arange(self.N).astype(np.float)
        P[:, :-2] = V[:, :-2] - (k[:-2]/(k[:-2]+2))**2*(k[:-2]**2-1)/((k[:-2]+2)**2-1)*V[:, 2:]
        return P

    def sympy_basis(self, i=0, x=sp.symbols('x', real=True)):
        return sp.chebyshevt(i, x) - (i/(i+2))**2*(i**2-1)/((i+2)**2-1)*sp.chebyshevt(i+2, x)

    def evaluate_basis(self, x, i=0, output_array=None):
        x = np.atleast_1d(x)
        if output_array is None:
            output_array = np.zeros(x.shape)
        w = np.arccos(x)
        output_array[:] = np.cos(i*w) - (i*1./(i+2))**2*(i**2-1.)/((i+2)**2-1.)*np.cos((i+2)*w)
        return output_array

    def evaluate_basis_derivative(self, x=None, i=0, k=0, output_array=None):
        if x is None:
            x = self.mesh(False, False)
        if output_array is None:
            output_array = np.zeros(x.shape)
        x = np.atleast_1d(x)
        basis = np.zeros(self.shape(True))
        basis[np.array([i, i+2])] = (1, -(i*1./(i+2))**2*(i**2-1.)/((i+2)**2-1.))
        basis = n_cheb.Chebyshev(basis)
        if k > 0:
            basis = basis.deriv(k)
        output_array[:] = basis(x)
        return output_array

    def set_factor_array(self, v):
        """Set intermediate factor arrays"""
        if not self._factor.shape == v.shape:
            k = self.wavenumbers().astype(float)
            self._factor = (k/(k+2))**2*(k**2-1)/((k+2)**2-1)

    def evaluate_scalar_product(self, input_array, output_array, fast_transform=True):
        if fast_transform is False:
            self.vandermonde_scalar_product(input_array, output_array)
            return
        output = self.CT.scalar_product(fast_transform=True)
        self.set_factor_array(output)
        sm2 = self.sl[slice(0, -2)]
        s2p = self.sl[slice(2, None)]
        output[sm2] -= self._factor*output[s2p]

    def scalar_product(self, input_array=None, output_array=None, fast_transform=True):
        if input_array is not None:
            self.scalar_product.input_array[...] = input_array

        self.evaluate_scalar_product(self.scalar_product.input_array,
                                     self.scalar_product.output_array,
                                     fast_transform=fast_transform)

        output = self.scalar_product.output_array
        output[self.si[0]] = self.mean*np.pi
        output[self.sl[slice(-2, None)]] = 0

        if output_array is not None:
            output_array[...] = output
            return output_array
        return output

    def evaluate_expansion_all(self, input_array, output_array, fast_transform=True):
        if fast_transform is False:
            SpectralBase.evaluate_expansion_all(self, input_array, output_array, False)
            return
        w_hat = work[(input_array, 0, True)]
        self.set_factor_array(input_array)
        s0 = self.sl[slice(0, -2)]
        s1 = self.sl[slice(2, None)]
        w_hat[s0] = input_array[s0]
        w_hat[s1] -= self._factor*input_array[s0]
        self.CT.backward(w_hat)
        assert output_array is self.CT.backward.output_array

    def to_ortho(self, input_array, output_array=None):
        if output_array is None:
            output_array = Function(self.get_orthogonal())
        else:
            output_array.fill(0)
        s0 = self.sl[slice(0, -2)]
        s1 = self.sl[slice(2, None)]
        self.set_factor_array(input_array)
        output_array[s0] = input_array[s0]
        output_array[s1] -= self._factor*input_array[s0]
        return output_array

    def slice(self):
        return slice(0, self.N-2)

    def eval(self, x, u, output_array=None):
        x = np.atleast_1d(x)
        if output_array is None:
            output_array = np.zeros(x.shape, dtype=self.dtype)
        x = self.map_reference_domain(x)
        w_hat = work[(u, 0, True)]
        self.set_factor_array(u)
        output_array[:] = n_cheb.chebval(x, u[:-2])
        w_hat[2:] = self._factor*u[:-2]
        output_array -= n_cheb.chebval(x, w_hat)
        return output_array

    def plan(self, shape, axis, dtype, options):
        if isinstance(axis, tuple):
            assert len(axis) == 1
            axis = axis[0]

        if isinstance(self.forward, Transform):
            if self.forward.input_array.shape == shape and self.axis == axis:
                # Already planned
                return

        self.CT.plan(shape, axis, dtype, options)
        self.CT.tensorproductspace = self.tensorproductspace
        xfftn_fwd = self.CT.forward.xfftn
        xfftn_bck = self.CT.backward.xfftn
        U = xfftn_fwd.input_array
        V = xfftn_fwd.output_array
        self.axis = axis
        if self.padding_factor > 1.+1e-8:
            trunc_array = self._get_truncarray(shape, V.dtype)
            self.forward = Transform(self.forward, xfftn_fwd, U, V, trunc_array)
            self.backward = Transform(self.backward, xfftn_bck, trunc_array, V, U)
            self.backward_uniform = Transform(self.backward_uniform, xfftn_bck, trunc_array, V, U)
        else:
            self.forward = Transform(self.forward, xfftn_fwd, U, V, V)
            self.backward = Transform(self.backward, xfftn_bck, V, V, U)
            self.backward_uniform = Transform(self.backward_uniform, xfftn_bck, V, V, U)
        self.scalar_product = Transform(self.scalar_product, xfftn_fwd, U, V, V)
        self.si = islicedict(axis=self.axis, dimensions=self.dimensions)
        self.sl = slicedict(axis=self.axis, dimensions=self.dimensions)

    def get_refined(self, N):
        return SecondNeumannBasis(N,
                                  quad=self.quad,
                                  domain=self.domain,
                                  dtype=self.dtype,
                                  padding_factor=self.padding_factor,
                                  dealias_direct=self.dealias_direct,
                                  coordinates=self.coors.coordinates,
                                  mean=self.mean)

    def get_dealiased(self, padding_factor=1.5, dealias_direct=False):
        return SecondNeumannBasis(self.N,
                                  quad=self.quad,
                                  domain=self.domain,
                                  dtype=self.dtype,
                                  padding_factor=padding_factor,
                                  dealias_direct=dealias_direct,
                                  coordinates=self.coors.coordinates,
                                  mean=self.mean)


class UpperDirichletBasis(ChebyshevBase):
    """Basis with homogeneous Dirichlet on upper edge (x=1) of boundary

    Parameters
    ----------
        N : int, optional
            Number of quadrature points
        quad : str, optional
            Type of quadrature

            - GL - Chebyshev-Gauss-Lobatto
            - GC - Chebyshev-Gauss

        domain : 2-tuple of floats, optional
            The computational domain
        dtype : data-type, optional
            Type of input data in real physical space. Will be overloaded when
            basis is part of a :class:`.TensorProductSpace`.
        scaled : bool, optional
            Whether or not to use scaled basis
        padding_factor : float, optional
            Factor for padding backward transforms.
        dealias_direct : bool, optional
            Set upper 1/3 of coefficients to zero before backward transform
        coordinates: 2- or 3-tuple (coordinate, position vector (, sympy assumptions)), optional
            Map for curvilinear coordinatesystem.
            The new coordinate variable in the new coordinate system is the first item.
            Second item is a tuple for the Cartesian position vector as function of the
            new variable in the first tuple. Example::

                theta = sp.Symbols('x', real=True, positive=True)
                rv = (sp.cos(theta), sp.sin(theta))

    """

    def __init__(self, N, quad="GC", domain=(-1., 1.), dtype=np.float, scaled=False,
                 padding_factor=1, dealias_direct=False, coordinates=None):
        ChebyshevBase.__init__(self, N, quad=quad, domain=domain, dtype=dtype,
                               padding_factor=padding_factor, dealias_direct=dealias_direct,
                               coordinates=coordinates)
        self.CT = Orthogonal(N, quad=quad, dtype=dtype, padding_factor=padding_factor, dealias_direct=dealias_direct)
        self._scaled = scaled
        self._factor = np.ones(1)
        self.plan((int(padding_factor*N),), 0, dtype, {})

    @staticmethod
    def boundary_condition():
        return 'UpperDirichlet'

    @property
    def has_nonhomogeneous_bcs(self):
        return False

    def _composite_basis(self, V, argument=0):
        P = np.zeros_like(V)
        P[:, :-1] = V[:, :-1] - V[:, 1:]
        return P

    def sympy_basis(self, i=0, x=sp.symbols('x', real=True)):
        assert i < self.N-1
        return sp.chebyshevt(i, x) - sp.chebyshevt(i+1, x)

    def evaluate_basis(self, x, i=0, output_array=None):
        x = np.atleast_1d(x)
        if output_array is None:
            output_array = np.zeros(x.shape)
        w = np.arccos(x)
        output_array[:] = np.cos(i*w) - np.cos((i+1)*w)
        return output_array

    def evaluate_basis_derivative(self, x=None, i=0, k=0, output_array=None):
        if x is None:
            x = self.mesh(False, False)
        if output_array is None:
            output_array = np.zeros(x.shape)
        x = np.atleast_1d(x)
        basis = np.zeros(self.shape(True))
        basis[np.array([i, i+1])] = (1, -1)
        basis = n_cheb.Chebyshev(basis)
        if k > 0:
            basis = basis.deriv(k)
        output_array[:] = basis(x)
        return output_array

    def is_scaled(self):
        """Return True if scaled basis is used, otherwise False"""
        return False

    def vandermonde_scalar_product(self, input_array, output_array):
        SpectralBase.vandermonde_scalar_product(self, input_array, output_array)

    def evaluate_scalar_product(self, input_array, output_array, fast_transform=True):
        if fast_transform is False:
            self.vandermonde_scalar_product(input_array, output_array)
            return
        output = self.CT.scalar_product(fast_transform=fast_transform)
        s0 = self.sl[slice(0, -1)]
        s1 = self.sl[slice(1, None)]
        output[s0] -= output[s1]
        output[self.si[-1]] = 0

    def evaluate_expansion_all(self, input_array, output_array, fast_transform=True):
        if fast_transform is False:
            self._padding_backward(input_array, self.backward.tmp_array)
            SpectralBase.evaluate_expansion_all(self, self.backward.tmp_array, output_array, False)
            return
        w_hat = work[(input_array, 0, True)]
        s0 = self.sl[slice(0, -1)]
        s1 = self.sl[slice(1, None)]
        w_hat[s0] = input_array[s0]
        w_hat[s1] -= input_array[s0]
        self.CT.backward(w_hat)
        assert output_array is self.CT.backward.output_array

    def to_ortho(self, input_array, output_array=None):
        if output_array is None:
            output_array = Function(self.get_orthogonal())
        else:
            output_array.fill(0)
        s0 = self.sl[slice(0, -1)]
        s1 = self.sl[slice(1, None)]
        output_array[s0] = input_array[s0]
        output_array[s1] -= input_array[s0]
        return output_array

    def slice(self):
        return slice(0, self.N-1)

    def eval(self, x, u, output_array=None):
        x = np.atleast_1d(x)
        if output_array is None:
            output_array = np.zeros(x.shape, dtype=self.dtype)
        x = self.map_reference_domain(x)
        w_hat = work[(u, 0, True)]
        output_array[:] = n_cheb.chebval(x, u[:-1])
        w_hat[1:] = u[:-1]
        output_array -= n_cheb.chebval(x, w_hat)
        return output_array

    def forward(self, input_array=None, output_array=None, fast_transform=True):
        self.scalar_product(input_array, fast_transform=fast_transform)
        u = self.scalar_product.tmp_array
        self._truncation_forward(u, self.forward.output_array)
        self.apply_inverse_mass(self.forward.output_array)
        if output_array is not None:
            output_array[...] = self.forward.output_array
            return output_array
        return self.forward.output_array

    def backward(self, input_array=None, output_array=None, fast_transform=True):
        if input_array is not None:
            self.backward.input_array[...] = input_array

        self.evaluate_expansion_all(self.backward.input_array,
                                    self.backward.output_array,
                                    fast_transform=fast_transform)

        if output_array is not None:
            output_array[...] = self.backward.output_array
            return output_array
        return self.backward.output_array

    def plan(self, shape, axis, dtype, options):
        if isinstance(axis, tuple):
            assert len(axis) == 1
            axis = axis[-1]

        if isinstance(self.forward, Transform):
            if self.forward.input_array.shape == shape and self.axis == axis:
                # Already planned
                return

        self.CT.plan(shape, axis, dtype, options)
        self.CT.tensorproductspace = self.tensorproductspace
        xfftn_fwd = self.CT.forward.xfftn
        xfftn_bck = self.CT.backward.xfftn
        U = xfftn_fwd.input_array
        V = xfftn_fwd.output_array
        self.axis = axis
        if self.padding_factor > 1.+1e-8:
            trunc_array = self._get_truncarray(shape, V.dtype)
            self.forward = Transform(self.forward, xfftn_fwd, U, V, trunc_array)
            self.backward = Transform(self.backward, xfftn_bck, trunc_array, V, U)
            self.backward_uniform = Transform(self.backward_uniform, xfftn_bck, trunc_array, V, U)
        else:
            self.forward = Transform(self.forward, xfftn_fwd, U, V, V)
            self.backward = Transform(self.backward, xfftn_bck, V, V, U)
            self.backward_uniform = Transform(self.backward_uniform, xfftn_bck, V, V, U)
        self.scalar_product = Transform(self.scalar_product, xfftn_fwd, U, V, V)
        self.si = islicedict(axis=self.axis, dimensions=self.dimensions)
        self.sl = slicedict(axis=self.axis, dimensions=self.dimensions)


class ShenBiPolarBasis(ChebyshevBase):
    """Basis for the Biharmonic equation in polar coordinates

    Parameters
    ----------
        N : int
            Number of quadrature points
        quad : str, optional
            Type of quadrature

            - GL - Chebyshev-Gauss-Lobatto
            - GC - Chebyshev-Gauss

        domain : 2-tuple of floats, optional
            The computational domain
        dtype : data-type, optional
            Type of input data in real physical space. Will be overloaded when
            basis is part of a :class:`.TensorProductSpace`.
        padding_factor : float, optional
            Factor for padding backward transforms.
        dealias_direct : bool, optional
            Set upper 1/3 of coefficients to zero before backward transform
        coordinates: 2- or 3-tuple (coordinate, position vector (, sympy assumptions)), optional
            Map for curvilinear coordinatesystem.
            The new coordinate variable in the new coordinate system is the first item.
            Second item is a tuple for the Cartesian position vector as function of the
            new variable in the first tuple. Example::

                theta = sp.Symbols('x', real=True, positive=True)
                rv = (sp.cos(theta), sp.sin(theta))
    """
    def __init__(self, N, quad="GC", domain=(-1., 1.), dtype=np.float,
                 padding_factor=1, dealias_direct=False, coordinates=None):
        #assert quad == "GC"
        ChebyshevBase.__init__(self, N, quad=quad, domain=domain, dtype=dtype,
                               padding_factor=padding_factor, dealias_direct=dealias_direct,
                               coordinates=coordinates)
        self.CT = Orthogonal(N, quad=quad, dtype=dtype, padding_factor=padding_factor, dealias_direct=dealias_direct)
        self.plan((int(padding_factor*N),), 0, dtype, {})

    @staticmethod
    def boundary_condition():
        return 'BiPolar'

    @property
    def has_nonhomogeneous_bcs(self):
        return False

    def to_ortho(self, input_array, output_array=None):
        raise(NotImplementedError)

    def slice(self):
        return slice(0, self.N-4)

    def sympy_basis(self, i=0, x=sp.symbols('x', real=True)):
        f = (1-x)**2*(1+x)**2*(sp.chebyshevt(i+1, x).diff(x, 1))
        return f

    def evaluate_basis(self, x, i=0, output_array=None):
        x = np.atleast_1d(x)
        if output_array is None:
            output_array = np.zeros(x.shape)
        X = sp.symbols('x', real=True)
        f = self.sympy_basis(i, X)
        output_array[:] = sp.lambdify(X, f)(x)
        return output_array

    def evaluate_basis_all(self, x=None, argument=0):
        if x is None:
            x = self.mesh(False, False)
        output_array = np.zeros((x.shape[0], self.N))
        D = np.zeros(x.shape[0])
        for j in range(self.N-4):
            output_array[:, j] = self.evaluate_basis(x, j, D)
        return output_array

    def evaluate_basis_derivative(self, x=None, i=0, k=0, output_array=None):
        if x is None:
            x = self.mesh(False, False)
        if output_array is None:
            output_array = np.zeros(x.shape)
        x = np.atleast_1d(x)
        X = sp.symbols('x', real=True)
        f = self.sympy_basis(i, X).diff(X, k)
        output_array[:] = sp.lambdify(X, f)(x)
        return output_array

    def evaluate_basis_derivative_all(self, x=None, k=0, argument=0):
        if x is None:
            x = self.mesh(False, False)
        output_array = np.zeros((x.shape[0], self.N))
        D = np.zeros(x.shape[0])
        for j in range(self.N-4):
            output_array[:, j] = self.evaluate_basis_derivative(x, j, k, output_array=D)
        return output_array

    def scalar_product(self, input_array=None, output_array=None, fast_transform=False):
        output = SpectralBase.scalar_product(self, input_array, output_array, False)
        output[self.sl[slice(-4, None)]] = 0
        return output

    def vandermonde_scalar_product(self, input_array, output_array):
        SpectralBase.vandermonde_scalar_product(self, input_array, output_array)

    def eval(self, x, u, output_array=None):
        x = np.atleast_1d(x)
        if output_array is None:
            output_array = np.zeros(x.shape, dtype=self.dtype)
        x = self.map_reference_domain(x)
        fj = self.evaluate_basis_all(x)
        output_array[:] = np.dot(fj, u)
        return output_array

    def forward(self, input_array=None, output_array=None, fast_transform=False):
        self.scalar_product(input_array, fast_transform=fast_transform)
        u = self.scalar_product.tmp_array
        self._truncation_forward(u, self.forward.output_array)
        self.apply_inverse_mass(self.forward.output_array)
        if output_array is not None:
            output_array[...] = self.forward.output_array
            return output_array
        return self.forward.output_array

    def plan(self, shape, axis, dtype, options):
        if isinstance(axis, tuple):
            assert len(axis) == 1
            axis = axis[-1]

        if isinstance(self.forward, Transform):
            if self.forward.input_array.shape == shape and self.axis == axis:
                # Already planned
                return

        self.CT.plan(shape, axis, dtype, options)
        self.CT.tensorproductspace = self.tensorproductspace
        xfftn_fwd = self.CT.forward.xfftn
        xfftn_bck = self.CT.backward.xfftn
        U = xfftn_fwd.input_array
        V = xfftn_fwd.output_array
        self.axis = axis
        if self.padding_factor > 1.+1e-8:
            trunc_array = self._get_truncarray(shape, V.dtype)
            self.forward = Transform(self.forward, xfftn_fwd, U, V, trunc_array)
            self.backward = Transform(self.backward, xfftn_bck, trunc_array, V, U)
            self.backward_uniform = Transform(self.backward_uniform, xfftn_bck, trunc_array, V, U)
        else:
            self.forward = Transform(self.forward, xfftn_fwd, U, V, V)
            self.backward = Transform(self.backward, xfftn_bck, V, V, U)
            self.backward_uniform = Transform(self.backward_uniform, xfftn_bck, V, V, U)
        self.scalar_product = Transform(self.scalar_product, xfftn_fwd, U, V, V)
        self.si = islicedict(axis=self.axis, dimensions=self.dimensions)
        self.sl = slicedict(axis=self.axis, dimensions=self.dimensions)


class DirichletNeumannBasis(ChebyshevBase):
    """Basis for mixed Dirichlet/Neumann boundary conditions

    Parameters
    ----------
        N : int, optional
            Number of quadrature points
        quad : str, optional
            Type of quadrature

            - GL - Chebyshev-Gauss-Lobatto
            - GC - Chebyshev-Gauss

        domain : 2-tuple of floats, optional
            The computational domain
        dtype : data-type, optional
            Type of input data in real physical space. Will be overloaded when
            basis is part of a :class:`.TensorProductSpace`.
        scaled : bool, optional
            Whether or not to use scaled basis
        padding_factor : float, optional
            Factor for padding backward transforms.
        dealias_direct : bool, optional
            Set upper 1/3 of coefficients to zero before backward transform
        coordinates: 2- or 3-tuple (coordinate, position vector (, sympy assumptions)), optional
            Map for curvilinear coordinatesystem.
            The new coordinate variable in the new coordinate system is the first item.
            Second item is a tuple for the Cartesian position vector as function of the
            new variable in the first tuple. Example::

                theta = sp.Symbols('x', real=True, positive=True)
                rv = (sp.cos(theta), sp.sin(theta))

    """

    def __init__(self, N, quad="GC", domain=(-1., 1.), dtype=np.float, scaled=False,
                 padding_factor=1, dealias_direct=False, coordinates=None):
        ChebyshevBase.__init__(self, N, quad=quad, domain=domain, dtype=dtype,
                               padding_factor=padding_factor, dealias_direct=dealias_direct, coordinates=coordinates)
        self.CT = Orthogonal(N, quad=quad, dtype=dtype, padding_factor=padding_factor, dealias_direct=dealias_direct)
        self._scaled = scaled
        self._factor1 = np.zeros(0)
        self._factor2 = np.zeros(0)
        self.plan((int(padding_factor*N),), 0, dtype, {})

    @staticmethod
    def boundary_condition():
        return 'DirichletNeumann'

    @property
    def has_nonhomogeneous_bcs(self):
        return False

    def set_factor_arrays(self, v):
        """Set intermediate factor arrays"""
        s = self.sl[self.slice()]
        if not self._factor1.shape == v[s].shape:
            k = self.wavenumbers().astype(float)
            self._factor1 = ((-k**2 + (k+2)**2)/((k+1)**2 + (k+2)**2)).astype(float)
            self._factor2 = ((-k**2 - (k+1)**2)/((k+1)**2 + (k+2)**2)).astype(float)

    def _composite_basis(self, V, argument=0):
        P = np.zeros_like(V)
        k = np.arange(V.shape[1]).astype(np.float)[:-2]
        P[:, :-2] = (V[:, :-2]
                     + ((-k**2 + (k+2)**2)/((k+1)**2 + (k+2)**2))*V[:, 1:-1]
                     + ((-k**2 - (k+1)**2)/((k+1)**2 + (k+2)**2))*V[:, 2:])
        return P

    def sympy_basis(self, i=0, x=sp.symbols('x', real=True)):
        assert i < self.N-2
        return (sp.chebyshevt(i, x)
                + ((-i**2 + (i+2)**2) / ((i+1)**2 + (i+2)**2))*sp.chebyshevt(i+1, x)
                + ((-i**2 - (i+1)**2) / ((i+1)**2 + (i+2)**2))*sp.chebyshevt(i+2, x))

    def evaluate_basis(self, x, i=0, output_array=None):
        x = np.atleast_1d(x)
        if output_array is None:
            output_array = np.zeros(x.shape)
        w = np.arccos(x)
        output_array[:] = (np.cos(i*w)
                           + ((-i**2 + (i+2)**2)/((i+1)**2 + (i+2)**2))*np.cos((i+1)*w)
                           + ((-i**2 - (i+1)**2)/((i+1)**2 + (i+2)**2))*np.cos((i+2)*w))
        return output_array

    def evaluate_basis_derivative(self, x=None, i=0, k=0, output_array=None):
        if x is None:
            x = self.mesh(False, False)
        if output_array is None:
            output_array = np.zeros(x.shape)
        x = np.atleast_1d(x)
        basis = np.zeros(self.shape(True))
        basis[np.array([i, i+1, i+2])] = (1,((-i**2 + (i+2)**2) / ((i+1)**2 + (i+2)**2)), ((-i**2 - (i+1)**2) / ((i+1)**2 + (i+2)**2)))
        basis = n_cheb.Chebyshev(basis)
        if k > 0:
            basis = basis.deriv(k)
        output_array[:] = basis(x)
        return output_array

    def is_scaled(self):
        """Return True if scaled basis is used, otherwise False"""
        return False

    def set_w_hat(self, w_hat, fk, f1, f2):
        """Return intermediate w_hat array"""
        s0 = self.sl[slice(0, -2)]
        s1 = self.sl[slice(1, -1)]
        s2 = self.sl[slice(2, None)]
        w_hat[s0] = fk[s0]
        w_hat[s1] += f1*fk[s0]
        w_hat[s2] += f2*fk[s0]
        return w_hat

    def evaluate_scalar_product(self, input_array, output_array, fast_transform=True):
        if fast_transform is False:
            self.vandermonde_scalar_product(input_array, output_array)
            return
        output = self.CT.scalar_product(fast_transform=fast_transform)
        Tk = work[(output, 0, True)]
        Tk[...] = output
        self.set_factor_arrays(Tk)
        s0 = self.sl[slice(0, -2)]
        s1 = self.sl[slice(1, -1)]
        s2 = self.sl[slice(2, None)]
        output[s0] += self._factor1*Tk[s1]
        output[s0] += self._factor2*Tk[s2]

    def evaluate_expansion_all(self, input_array, output_array, fast_transform=True):
        if fast_transform is False:
            self._padding_backward(input_array, self.backward.tmp_array)
            SpectralBase.evaluate_expansion_all(self, self.backward.tmp_array, output_array, False)
            return
        w_hat = work[(input_array, 0, True)]
        self.set_factor_arrays(input_array)
        w_hat = self.set_w_hat(w_hat, input_array, self._factor1, self._factor2)
        self.CT.backward(w_hat)

    def to_ortho(self, input_array, output_array=None):
        if output_array is None:
            output_array = Function(self.get_orthogonal())
        else:
            output_array.fill(0)
        self.set_factor_arrays(input_array)
        output_array = self.set_w_hat(output_array, input_array, self._factor1, self._factor2)
        return output_array

    def slice(self):
        return slice(0, self.N-2)

    def eval(self, x, u, output_array=None):
        x = np.atleast_1d(x)
        if output_array is None:
            output_array = np.zeros(x.shape, dtype=self.dtype)
        x = self.map_reference_domain(x)
        w_hat = work[(u, 0, True)]
        self.set_factor_arrays(w_hat)
        output_array[:] = n_cheb.chebval(x, u[:-2])
        w_hat[1:-1] = self._factor1*u[:-2]
        output_array += n_cheb.chebval(x, w_hat)
        w_hat[2:] = self._factor2*u[:-2]
        w_hat[:2] = 0
        output_array += n_cheb.chebval(x, w_hat)
        return output_array

    def forward(self, input_array=None, output_array=None, fast_transform=True):
        self.scalar_product(input_array, fast_transform=fast_transform)
        u = self.scalar_product.tmp_array
        self._truncation_forward(u, self.forward.output_array)
        self.apply_inverse_mass(self.forward.output_array)
        if output_array is not None:
            output_array[...] = self.forward.output_array
            return output_array
        return self.forward.output_array

    def backward(self, input_array=None, output_array=None, fast_transform=True):
        if input_array is not None:
            self.backward.input_array[...] = input_array

        self.evaluate_expansion_all(self.backward.input_array,
                                    self.backward.output_array,
                                    fast_transform=fast_transform)

        if output_array is not None:
            output_array[...] = self.backward.output_array
            return output_array
        return self.backward.output_array

    def plan(self, shape, axis, dtype, options):
        if isinstance(axis, tuple):
            assert len(axis) == 1
            axis = axis[-1]

        if isinstance(self.forward, Transform):
            if self.forward.input_array.shape == shape and self.axis == axis:
                # Already planned
                return

        self.CT.plan(shape, axis, dtype, options)
        self.CT.tensorproductspace = self.tensorproductspace
        xfftn_fwd = self.CT.forward.xfftn
        xfftn_bck = self.CT.backward.xfftn
        U = xfftn_fwd.input_array
        V = xfftn_fwd.output_array
        self.axis = axis
        if self.padding_factor > 1.+1e-8:
            trunc_array = self._get_truncarray(shape, V.dtype)
            self.forward = Transform(self.forward, xfftn_fwd, U, V, trunc_array)
            self.backward = Transform(self.backward, xfftn_bck, trunc_array, V, U)
            self.backward_uniform = Transform(self.backward_uniform, xfftn_bck, trunc_array, V, U)
        else:
            self.forward = Transform(self.forward, xfftn_fwd, U, V, V)
            self.backward = Transform(self.backward, xfftn_bck, V, V, U)
            self.backward_uniform = Transform(self.backward_uniform, xfftn_bck, V, V, U)
        self.scalar_product = Transform(self.scalar_product, xfftn_fwd, U, V, V)
        self.si = islicedict(axis=self.axis, dimensions=self.dimensions)
        self.sl = slicedict(axis=self.axis, dimensions=self.dimensions)


class NeumannDirichletBasis(ChebyshevBase):
    """Basis for mixed Neumann/Dirichlet boundary conditions

    Parameters
    ----------
        N : int, optional
            Number of quadrature points
        quad : str, optional
            Type of quadrature

            - GL - Chebyshev-Gauss-Lobatto
            - GC - Chebyshev-Gauss

        domain : 2-tuple of floats, optional
            The computational domain
        dtype : data-type, optional
            Type of input data in real physical space. Will be overloaded when
            basis is part of a :class:`.TensorProductSpace`.
        scaled : bool, optional
            Whether or not to use scaled basis
        padding_factor : float, optional
            Factor for padding backward transforms.
        dealias_direct : bool, optional
            Set upper 1/3 of coefficients to zero before backward transform
        coordinates: 2- or 3-tuple (coordinate, position vector (, sympy assumptions)), optional
            Map for curvilinear coordinatesystem.
            The new coordinate variable in the new coordinate system is the first item.
            Second item is a tuple for the Cartesian position vector as function of the
            new variable in the first tuple. Example::

                theta = sp.Symbols('x', real=True, positive=True)
                rv = (sp.cos(theta), sp.sin(theta))

    """

    def __init__(self, N, quad="GC", domain=(-1., 1.), dtype=np.float, scaled=False,
                 padding_factor=1, dealias_direct=False, coordinates=None):
        ChebyshevBase.__init__(self, N, quad=quad, domain=domain, dtype=dtype,
                               padding_factor=padding_factor, dealias_direct=dealias_direct, coordinates=coordinates)
        self.CT = Orthogonal(N, quad=quad, dtype=dtype, padding_factor=padding_factor, dealias_direct=dealias_direct)
        self._scaled = scaled
        self._factor1 = np.zeros(0)
        self._factor2 = np.zeros(0)
        self.plan((int(padding_factor*N),), 0, dtype, {})

    @staticmethod
    def boundary_condition():
        return 'NeumannDirichlet'

    @property
    def has_nonhomogeneous_bcs(self):
        return False

    def set_factor_arrays(self, v):
        """Set intermediate factor arrays"""
        s = self.sl[self.slice()]
        if not self._factor1.shape == v[s].shape:
            k = self.wavenumbers().astype(float)
            self._factor1 = (-(-k**2 + (k+2)**2)/((k+1)**2 + (k+2)**2)).astype(float)
            self._factor2 = ((-k**2 - (k+1)**2)/((k+1)**2 + (k+2)**2)).astype(float)

    def _composite_basis(self, V, argument=0):
        P = np.zeros_like(V)
        k = np.arange(V.shape[1]).astype(np.float)[:-2]
        P[:, :-2] = (V[:, :-2]
                     - ((-k**2 + (k+2)**2)/((k+1)**2 + (k+2)**2))*V[:, 1:-1]
                     + ((-k**2 - (k+1)**2)/((k+1)**2 + (k+2)**2))*V[:, 2:])
        return P

    def sympy_basis(self, i=0, x=sp.symbols('x', real=True)):
        assert i < self.N-2
        return (sp.chebyshevt(i, x)
                - ((-i**2 + (i+2)**2) / ((i+1)**2 + (i+2)**2))*sp.chebyshevt(i+1, x)
                + ((-i**2 - (i+1)**2) / ((i+1)**2 + (i+2)**2))*sp.chebyshevt(i+2, x))

    def evaluate_basis(self, x, i=0, output_array=None):
        x = np.atleast_1d(x)
        if output_array is None:
            output_array = np.zeros(x.shape)
        w = np.arccos(x)
        output_array[:] = (np.cos(i*w)
                           - ((-i**2 + (i+2)**2)/((i+1)**2 + (i+2)**2))*np.cos((i+1)*w)
                           + ((-i**2 - (i+1)**2)/((i+1)**2 + (i+2)**2))*np.cos((i+2)*w))
        return output_array

    def evaluate_basis_derivative(self, x=None, i=0, k=0, output_array=None):
        if x is None:
            x = self.mesh(False, False)
        if output_array is None:
            output_array = np.zeros(x.shape)
        x = np.atleast_1d(x)
        basis = np.zeros(self.shape(True))
        basis[np.array([i, i+1, i+2])] = (1,-((-i**2 + (i+2)**2) / ((i+1)**2 + (i+2)**2)), ((-i**2 - (i+1)**2) / ((i+1)**2 + (i+2)**2)))
        basis = n_cheb.Chebyshev(basis)
        if k > 0:
            basis = basis.deriv(k)
        output_array[:] = basis(x)
        return output_array

    def is_scaled(self):
        """Return True if scaled basis is used, otherwise False"""
        return False

    def set_w_hat(self, w_hat, fk, f1, f2):
        """Return intermediate w_hat array"""
        s0 = self.sl[slice(0, -2)]
        s1 = self.sl[slice(1, -1)]
        s2 = self.sl[slice(2, None)]
        w_hat[s0] = fk[s0]
        w_hat[s1] += f1*fk[s0]
        w_hat[s2] += f2*fk[s0]
        return w_hat

    def evaluate_scalar_product(self, input_array, output_array, fast_transform=True):
        if fast_transform is False:
            self.vandermonde_scalar_product(input_array, output_array)
            return
        output = self.CT.scalar_product(fast_transform=fast_transform)
        Tk = work[(output, 0, True)]
        Tk[...] = output
        self.set_factor_arrays(Tk)
        s0 = self.sl[slice(0, -2)]
        s1 = self.sl[slice(1, -1)]
        s2 = self.sl[slice(2, None)]
        output[s0] += self._factor1*Tk[s1]
        output[s0] += self._factor2*Tk[s2]

    def evaluate_expansion_all(self, input_array, output_array, fast_transform=True):
        if fast_transform is False:
            self._padding_backward(input_array, self.backward.tmp_array)
            SpectralBase.evaluate_expansion_all(self, self.backward.tmp_array, output_array, False)
            return
        w_hat = work[(input_array, 0, True)]
        self.set_factor_arrays(input_array)
        w_hat = self.set_w_hat(w_hat, input_array, self._factor1, self._factor2)
        self.CT.backward(w_hat)

    def to_ortho(self, input_array, output_array=None):
        if output_array is None:
            output_array = np.zeros_like(input_array.__array__())
        else:
            output_array.fill(0)
        self.set_factor_arrays(input_array)
        output_array = self.set_w_hat(output_array, input_array, self._factor1, self._factor2)
        return output_array

    def slice(self):
        return slice(0, self.N-2)

    def eval(self, x, u, output_array=None):
        x = np.atleast_1d(x)
        if output_array is None:
            output_array = np.zeros(x.shape, dtype=self.dtype)
        x = self.map_reference_domain(x)
        w_hat = work[(u, 0, True)]
        self.set_factor_arrays(w_hat)
        output_array[:] = n_cheb.chebval(x, u[:-2])
        w_hat[1:-1] = self._factor1*u[:-2]
        output_array += n_cheb.chebval(x, w_hat)
        w_hat[2:] = self._factor2*u[:-2]
        w_hat[:2] = 0
        output_array += n_cheb.chebval(x, w_hat)
        return output_array

    def forward(self, input_array=None, output_array=None, fast_transform=True):
        self.scalar_product(input_array, fast_transform=fast_transform)
        u = self.scalar_product.tmp_array
        self._truncation_forward(u, self.forward.output_array)
        self.apply_inverse_mass(self.forward.output_array)
        if output_array is not None:
            output_array[...] = self.forward.output_array
            return output_array
        return self.forward.output_array

    def backward(self, input_array=None, output_array=None, fast_transform=True):
        if input_array is not None:
            self.backward.input_array[...] = input_array

        self.evaluate_expansion_all(self.backward.input_array,
                                    self.backward.output_array,
                                    fast_transform=fast_transform)

        if output_array is not None:
            output_array[...] = self.backward.output_array
            return output_array
        return self.backward.output_array

    def plan(self, shape, axis, dtype, options):
        if isinstance(axis, tuple):
            assert len(axis) == 1
            axis = axis[-1]

        if isinstance(self.forward, Transform):
            if self.forward.input_array.shape == shape and self.axis == axis:
                # Already planned
                return

        self.CT.plan(shape, axis, dtype, options)
        self.CT.tensorproductspace = self.tensorproductspace
        xfftn_fwd = self.CT.forward.xfftn
        xfftn_bck = self.CT.backward.xfftn
        U = xfftn_fwd.input_array
        V = xfftn_fwd.output_array
        self.axis = axis
        if self.padding_factor > 1.+1e-8:
            trunc_array = self._get_truncarray(shape, V.dtype)
            self.forward = Transform(self.forward, xfftn_fwd, U, V, trunc_array)
            self.backward = Transform(self.backward, xfftn_bck, trunc_array, V, U)
            self.backward_uniform = Transform(self.backward_uniform, xfftn_bck, trunc_array, V, U)
        else:
            self.forward = Transform(self.forward, xfftn_fwd, U, V, V)
            self.backward = Transform(self.backward, xfftn_bck, V, V, U)
            self.backward_uniform = Transform(self.backward_uniform, xfftn_bck, V, V, U)
        self.scalar_product = Transform(self.scalar_product, xfftn_fwd, U, V, V)
        self.si = islicedict(axis=self.axis, dimensions=self.dimensions)
        self.sl = slicedict(axis=self.axis, dimensions=self.dimensions)


class BCBasis(ChebyshevBase):
    """Basis for Dirichlet boundary conditions

    Parameters
    ----------
        N : int, optional
            Number of quadrature points
        quad : str, optional
            Type of quadrature

            - GL - Chebyshev-Gauss-Lobatto
            - GC - Chebyshev-Gauss

        domain : 2-tuple of floats, optional
            The computational domain
        scaled : bool, optional
            Whether or not to use scaled basis
        coordinates: 2- or 3-tuple (coordinate, position vector (, sympy assumptions)), optional
            Map for curvilinear coordinatesystem.
            The new coordinate variable in the new coordinate system is the first item.
            Second item is a tuple for the Cartesian position vector as function of the
            new variable in the first tuple. Example::

                theta = sp.Symbols('x', real=True, positive=True)
                rv = (sp.cos(theta), sp.sin(theta))
    """

    def __init__(self, N, quad="GC", domain=(-1., 1.), scaled=False,
                 coordinates=None):
        ChebyshevBase.__init__(self, N, quad=quad, domain=domain,
                               coordinates=coordinates)
        self.plan(N, 0, np.float, {})

    def plan(self, shape, axis, dtype, options):
        if isinstance(axis, tuple):
            assert len(axis) == 1
            axis = axis[-1]
        shape = list(shape) if np.ndim(shape) else [shape]
        assert shape[axis] == self.shape(False)
        U = np.zeros(shape, dtype=dtype)
        shape[axis] = 2
        V = np.zeros(shape, dtype=dtype)
        self.forward = Transform(self.forward, lambda: None, U, V, V)
        self.backward = Transform(self.backward, lambda: None, V, V, U)
        self.scalar_product = Transform(self.scalar_product, lambda: None, U, V, V)

    def slice(self):
        return slice(self.N-2, self.N)

    def shape(self, forward_output=True):
        if forward_output:
            return 2
        else:
            return self.N

    @staticmethod
    def boundary_condition():
        return 'Apply'

    def vandermonde(self, x):
        return n_cheb.chebvander(x, 1)

    def coefficient_matrix(self):
        return np.array([[0.5, -0.5],
                         [0.5, 0.5]])

    def _composite_basis(self, V, argument=0):
        P = np.zeros(V[:, :2].shape)
        #P[:, 0] = (V[:, 0] - V[:, 1])/2
        #P[:, 1] = (V[:, 0] + V[:, 1])/2
        P[:] = np.tensordot(V[:, :2], self.coefficient_matrix(), (1, 1))
        return P

    def sympy_basis(self, i=0, x=sp.symbols('x', real=True)):
        if i == 0:
            return 0.5*(1-x)
        elif i == 1:
            return 0.5*(1+x)
        else:
            raise AttributeError('Only two bases, i < 2')

    def evaluate_basis(self, x, i=0, output_array=None):
        x = np.atleast_1d(x)
        if output_array is None:
            output_array = np.zeros(x.shape)
        if i == 0:
            output_array[:] = 0.5*(1-x)
        elif i == 1:
            output_array[:] = 0.5*(1+x)
        return output_array

    def evaluate_basis_derivative(self, x=None, i=0, k=0, output_array=None):
        x = np.atleast_1d(x)
        if output_array is None:
            output_array = np.zeros(x.shape)
        if i == 0 and k == 1:
            output_array[:] = -0.5
        elif i == 1 and k == 1:
            output_array[:] = 0.5
        else:
            output_array[:] = 0
        return output_array


class BCBiharmonicBasis(ChebyshevBase):
    """Basis for inhomogeneous Biharmonic boundary conditions

    Parameters
    ----------
        N : int, optional
            Number of quadrature points
        quad : str, optional
            Type of quadrature

            - GL - Chebyshev-Gauss-Lobatto
            - GC - Chebyshev-Gauss

        domain : 2-tuple of floats, optional
            The computational domain
        scaled : bool, optional
            Whether or not to use scaled basis
        coordinates: 2- or 3-tuple (coordinate, position vector (, sympy assumptions)), optional
            Map for curvilinear coordinatesystem.
            The new coordinate variable in the new coordinate system is the first item.
            Second item is a tuple for the Cartesian position vector as function of the
            new variable in the first tuple. Example::

                theta = sp.Symbols('x', real=True, positive=True)
                rv = (sp.cos(theta), sp.sin(theta))
    """

    def __init__(self, N, quad="GC", domain=(-1., 1.), scaled=False,
                 coordinates=None):
        ChebyshevBase.__init__(self, N, quad=quad, domain=domain, coordinates=coordinates)
        self.plan(N, 0, np.float, {})

    def plan(self, shape, axis, dtype, options):
        if isinstance(axis, tuple):
            assert len(axis) == 1
            axis = axis[-1]
        shape = list(shape) if np.ndim(shape) else [shape]
        assert shape[axis] == self.shape(False)
        U = np.zeros(shape, dtype=dtype)
        shape[axis] = 4
        V = np.zeros(shape, dtype=dtype)
        self.forward = Transform(self.forward, lambda: None, U, V, V)
        self.backward = Transform(self.backward, lambda: None, V, V, U)
        self.scalar_product = Transform(self.scalar_product, lambda: None, U, V, V)

    def slice(self):
        return slice(self.N-4, self.N)

    def shape(self, forward_output=True):
        if forward_output:
            return 4
        else:
            return self.N

    @staticmethod
    def boundary_condition():
        return 'Apply'

    def vandermonde(self, x):
        return n_cheb.chebvander(x, 3)

    @staticmethod
    def coefficient_matrix():
        return np.array([[0.5, -9./16., 0, 1./16],
                         [0.5, 9./16., 0, -1./16.],
                         [1./8., -1./16., -1./8., 1./16.],
                         [-1./8., -1./16., 1./8., 1./16.]])

    def _composite_basis(self, V, argument=0):
        P = np.tensordot(V[:, :4], self.coefficient_matrix(), (1, 1))
        return P

    def sympy_basis(self, i=0, x=sp.symbols('x', real=True)):
        assert i < 4, 'Only four bases, i < 4'
        return np.sum(self.coefficient_matrix()[i]*np.array([sp.chebyshevt(j, x) for j in range(4)]))

    def evaluate_basis(self, x, i=0, output_array=None):
        x = np.atleast_1d(x)
        if output_array is None:
            output_array = np.zeros(x.shape)
        V = self.vandermonde(x)
        output_array[:] = np.dot(V, self.coefficient_matrix()[i])
        return output_array

    def evaluate_basis_derivative(self, x=None, i=0, k=0, output_array=None):
        output_array = SpectralBase.evaluate_basis_derivative(self, x=x, i=i, k=k, output_array=output_array)
        return output_array<|MERGE_RESOLUTION|>--- conflicted
+++ resolved
@@ -258,12 +258,7 @@
         return Orthogonal(self.N, quad=self.quad, domain=self.domain, coordinates=self.coors.coordinates)
 
 
-<<<<<<< HEAD
-@inheritdocstrings
 class Orthogonal(ChebyshevBase):
-=======
-class Basis(ChebyshevBase):
->>>>>>> 0aec3ea9
     """Basis for regular Chebyshev series
 
     Parameters
