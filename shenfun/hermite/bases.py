import functools
import sympy as sp
import numpy as np
from numpy.polynomial import hermite
from scipy.special import eval_hermite, factorial
from mpi4py_fft import fftw
from shenfun.spectralbase import SpectralBase, Transform, islicedict, slicedict

#pylint: disable=method-hidden,no-else-return,not-callable,abstract-method,no-member,cyclic-import


<<<<<<< HEAD
@inheritdocstrings
class Orthogonal(SpectralBase):
=======
class Basis(SpectralBase):
>>>>>>> b2b28ca4
    """Base class for Hermite functions

    Parameters
    ----------
        N : int, optional
            Number of quadrature points. Should be even for efficiency, but
            this is not required.
        quad : str, optional
            Type of quadrature

            - HG - Hermite-Gauss

        domain : 2-tuple of floats, optional
            The computational domain.
        padding_factor : float, optional
            Factor for padding backward transforms. padding_factor=1.5
            corresponds to a 3/2-rule for dealiasing.
        dealias_direct : bool, optional
            True for dealiasing using 2/3-rule. Must be used with
            padding_factor = 1.
        dtype : data-type, optional
            Type of input data in real physical space. Will be overloaded when
            basis is part of a :class:`.TensorProductSpace`.
        coordinates: 2- or 3-tuple (coordinate, position vector (, sympy assumptions)), optional
            Map for curvilinear coordinatesystem.
            The new coordinate variable in the new coordinate system is the first item.
            Second item is a tuple for the Cartesian position vector as function of the
            new variable in the first tuple. Example::

                theta = sp.Symbols('x', real=True, positive=True)
                rv = (sp.cos(theta), sp.sin(theta))

    Note
    ----
    We are using Hermite functions and not the regular Hermite polynomials
    as basis functions. A Hermite function is defined as

    .. math::

        H_k = P_k \cdot \frac{1}{\pi^{0.25} \sqrt{2^n n!}} \exp(-x^2/2)

    where :math:`H_k` and :math:`P_k` are the Hermite function and Hermite
    polynomials of order k, respectively.

    """
    def __init__(self, N, quad="HG", bc=(0., 0.), dtype=np.float,
                 padding_factor=1, dealias_direct=False, coordinates=None):
        SpectralBase.__init__(self, N, quad=quad, domain=(-np.inf, np.inf), dtype=dtype,
                              padding_factor=padding_factor, dealias_direct=dealias_direct,
                              coordinates=coordinates)
        self.forward = functools.partial(self.forward, fast_transform=False)
        self.backward = functools.partial(self.backward, fast_transform=False)
        self.scalar_product = functools.partial(self.scalar_product, fast_transform=False)
        self.plan(int(N*padding_factor), 0, dtype, {})

    @staticmethod
    def family():
        return 'hermite'

    def reference_domain(self):
        return (-np.inf, np.inf)

    def domain_factor(self):
        return 1

    @staticmethod
    def boundary_condition():
        return 'Dirichlet'

    def get_refined(self, N):
        return self.__class__(N,
                              quad=self.quad,
                              dtype=self.dtype,
                              padding_factor=self.padding_factor,
                              dealias_direct=self.dealias_direct,
                              coordinates=self.coors.coordinates)

    def get_dealiased(self, padding_factor=1.5, dealias_direct=False):
        return self.__class__(self.N,
                              quad=self.quad,
                              dtype=self.dtype,
                              padding_factor=padding_factor,
                              dealias_direct=dealias_direct,
                              coordinates=self.coors.coordinates)

    def points_and_weights(self, N=None, map_true_domain=False, weighted=True, **kw):
        if N is None:
            N = self.N
        if self.quad == "HG":
            points, weights = hermite.hermgauss(N)
            if weighted:
                weights *= np.exp(points**2)
        else:
            raise NotImplementedError

        return points, weights

    @staticmethod
    def factor(i):
        return 1./(np.pi**(0.25)*np.sqrt(2.**i)*np.sqrt(factorial(i)))

    def vandermonde(self, x):
        V = hermite.hermvander(x, self.N-1)
        return V

    def sympy_basis(self, i=0, x=sp.symbols('x')):
        return sp.hermite(i, x)*sp.exp(-x**2/2)*self.factor(i)

    def evaluate_basis(self, x, i=0, output_array=None):
        x = np.atleast_1d(x)
        if output_array is None:
            output_array = np.zeros(x.shape)
        output_array = eval_hermite(i, x, out=output_array)
        output_array *= np.exp(-x**2/2)*self.factor(i)
        return output_array

    def evaluate_basis_derivative_all(self, x=None, k=0, argument=0):
        if x is None:
            x = self.mesh(False, False)
        V = self.vandermonde(x)
        M = V.shape[1]
        X = x[:, np.newaxis]
        if k == 1:
            D = np.zeros((M, M))
            D[:-1, :] = hermite.hermder(np.eye(M), 1)
            W = np.dot(V, D)
            W -= V*X
            V = W*np.exp(-X**2/2)
            V *= self.factor(np.arange(M))[np.newaxis, :]

        elif k == 2:
            W = (X**2 - 1 - 2*np.arange(M)[np.newaxis, :])*V
            V = W*self.factor(np.arange(M))[np.newaxis, :]*np.exp(-X**2/2)
            #D = np.zeros((M, M))
            #D[:-1, :] = hermite.hermder(np.eye(M), 1)
            #W = np.dot(V, D)
            #W = -2*X*W
            #D[-2:] = 0
            #D[:-2, :] = hermite.hermder(np.eye(M), 2)
            #W += np.dot(V, D)
            #W += (X**2-1)*V
            #W *= np.exp(-X**2/2)*self.factor(np.arange(M))[np.newaxis, :]
            #V[:] = W

        elif k == 0:
            V *= np.exp(-X**2/2)*self.factor(np.arange(M))[np.newaxis, :]

        else:
            raise NotImplementedError

        return V

    def evaluate_basis_all(self, x=None, argument=0):
        if x is None:
            x = self.mesh(False, False)
        V = self.vandermonde(x)
        V *= self.factor(np.arange(V.shape[1]))[np.newaxis, :]*np.exp(-x**2/2)[:, np.newaxis]
        return V

    def plan(self, shape, axis, dtype, options):
        if isinstance(axis, tuple):
            assert len(axis) == 1
            axis = axis[0]

        if isinstance(self.forward, Transform):
            if self.forward.input_array.shape == shape and self.axis == axis:
                # Already planned
                return

        U = fftw.aligned(shape, dtype=dtype)
        V = fftw.aligned(shape, dtype=dtype)
        U.fill(0)
        V.fill(0)
        self.axis = axis
        if self.padding_factor > 1.+1e-8:
            trunc_array = self._get_truncarray(shape, V.dtype)
            self.forward = Transform(self.forward, None, U, V, trunc_array)
            self.backward = Transform(self.backward, None, trunc_array, V, U)
            self.backward_uniform = Transform(self.backward_uniform, None, trunc_array, V, U)
        else:
            self.forward = Transform(self.forward, None, U, V, V)
            self.backward = Transform(self.backward, None, V, V, U)
            self.backward_uniform = Transform(self.backward_uniform, None, V, V, U)
        self.scalar_product = Transform(self.scalar_product, None, U, V, V)
        self.si = islicedict(axis=self.axis, dimensions=self.dimensions)
        self.sl = slicedict(axis=self.axis, dimensions=self.dimensions)

    def eval(self, x, u, output_array=None):
        x = np.atleast_1d(x)
        if output_array is None:
            output_array = np.zeros(x.shape, dtype=self.dtype)
        w = u*self.factor(np.arange(self.N))
        y = hermite.hermval(x, w)
        output_array[:] = y * np.exp(-x**2/2)
        return output_array

    @property
    def is_orthogonal(self):
        return True

    def get_orthogonal(self):
        return self<|MERGE_RESOLUTION|>--- conflicted
+++ resolved
@@ -9,12 +9,7 @@
 #pylint: disable=method-hidden,no-else-return,not-callable,abstract-method,no-member,cyclic-import
 
 
-<<<<<<< HEAD
-@inheritdocstrings
 class Orthogonal(SpectralBase):
-=======
-class Basis(SpectralBase):
->>>>>>> b2b28ca4
     """Base class for Hermite functions
 
     Parameters
