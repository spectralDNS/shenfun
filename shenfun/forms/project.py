--- conflicted
+++ resolved
@@ -4,25 +4,6 @@
 from .inner import inner
 
 __all__ = ('project',)
-
-<<<<<<< HEAD
-def project(uh, T, output_array=None, uh_hat=None):
-    r"""Project uh to tensor product space T
-
-    args:
-        uh        Expr or Function
-        T         TensorProductSpace instance
-
-    kwargs:
-        output_array  Function(T, True)  Return array
-        uh_hat        Function(T, True)  The transform of uh in uh's space,
-                                         i.e.,
-                                           TK = uh.function_space()
-                                           uh_hat = TK.forward(uh)
-                                         This is ok even though uh is part of
-                                         a form, like div(grad(uh))
-=======
->>>>>>> 5559a804
 
 def project(uh, T, output_array=None, uh_hat=None):
     r"""Project uh to tensor product space T
